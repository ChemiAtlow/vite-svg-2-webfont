--- conflicted
+++ resolved
@@ -33,13 +33,10 @@
     let _moduleGraph: ModuleGraph;
     let _reloadModule: undefined | ((module: ModuleNode) => void);
     let generatedFonts: undefined | Pick<WebfontsGeneratorResult<T>, 'generateCss' | 'generateHtml' | T>;
-<<<<<<< HEAD
+    const generatedWebfonts: GeneratedWebfont[] = [];
     const moduleId = options.moduleId ?? DEFAULT_MODULE_ID;
     const virtualModuleId = getVirtualModuleId(moduleId);
     const resolvedVirtualModuleId = getResolvedVirtualModuleId(virtualModuleId);
-=======
-    const generatedWebfonts: GeneratedWebfont[] = [];
->>>>>>> cbcac473
 
     const generate = async (updateFiles?: boolean) => {
         if (updateFiles) {
